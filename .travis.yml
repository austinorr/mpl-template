language: python

matrix:
  include:
    - python: 3.6
      env:
        - COVERAGE=false
    - python: 3.7
      env:
        - COVERAGE=false
    - python: 3.8
      env:
        - COVERAGE=true


install:
  - pip install requests pillow pytest pytest-mpl
  - pip install .

script:
  - pytest --mpl --verbose

after_success:
  - if [ ${COVERAGE} = true ]; then
      pip install coverage codecov;
<<<<<<< HEAD
      coverage run --source mpl_template -m pytest;
=======
      coverage run --branch --source mpl_template -m pytest;
>>>>>>> 90f5229e
      coverage report -m;
      codecov;
    fi<|MERGE_RESOLUTION|>--- conflicted
+++ resolved
@@ -23,11 +23,7 @@
 after_success:
   - if [ ${COVERAGE} = true ]; then
       pip install coverage codecov;
-<<<<<<< HEAD
-      coverage run --source mpl_template -m pytest;
-=======
       coverage run --branch --source mpl_template -m pytest;
->>>>>>> 90f5229e
       coverage report -m;
       codecov;
     fi