--- conflicted
+++ resolved
@@ -72,19 +72,6 @@
     io.BytesIO object for web images
     """
 
-<<<<<<< HEAD
-    if "http" in path:
-        requests = _import_requests()
-
-        valid_types = [".png", ".jpg", ".jpeg"]
-        if any(ftype in path for ftype in valid_types):
-            r = requests.get(path)
-            img_file_obj = io.BytesIO(r.content)
-        else:
-            raise ValueError(
-                "Supported web image types include: {}".format(valid_types)
-            )
-=======
     ext = os.path.splitext(path)[1].replace(".", "")
     valid_types = ["png", "jpg", "jpeg"]
 
@@ -95,7 +82,6 @@
         requests = _import_requests()
         r = requests.get(path)
         img_file_obj = io.BytesIO(r.content)
->>>>>>> 90f5229e
         return img_file_obj
 
     else:
@@ -123,41 +109,10 @@
 
         # this section adapted from the following SO post:
         # https://stackoverflow.com/a/1608846/7486933
-<<<<<<< HEAD
-        if "Orientation" in exif.keys():
-            orientation = exif["Orientation"]
-            if orientation == 1:
-                # Nothing
-                i = im.copy()
-            elif orientation == 2:
-                # Vertical Mirror
-                i = im.transpose(Image.FLIP_LEFT_RIGHT)
-            elif orientation == 3:
-                # Rotation 180°
-                i = im.transpose(Image.ROTATE_180)
-            elif orientation == 4:
-                # Horizontal Mirror
-                i = im.transpose(Image.FLIP_TOP_BOTTOM)
-            elif orientation == 5:
-                # Horizontal Mirror + Rotation 90° CCW
-                i = im.transpose(Image.FLIP_TOP_BOTTOM).transpose(Image.ROTATE_90)
-            elif orientation == 6:
-                # Rotation 270°
-                i = im.transpose(Image.ROTATE_270)
-            elif orientation == 7:
-                # Horizontal Mirror + Rotation 270°
-                i = im.transpose(Image.FLIP_TOP_BOTTOM).transpose(Image.ROTATE_270)
-            elif orientation == 8:
-                # Rotation 90°
-                i = im.transpose(Image.ROTATE_90)
-            else:
-                raise Exception("Invalid EXIF Orientation Value")
-        else:
-=======
+
         orientation = exif.get("Orientation")
         if orientation == 1:
             # Nothing
->>>>>>> 90f5229e
             i = im.copy()
         elif orientation == 2:
             # Vertical Mirror
@@ -442,11 +397,7 @@
         **figkwargs
     ):
 
-<<<<<<< HEAD
-        if scriptname is None:
-=======
         if scriptname is None:  # pragma: no cover
->>>>>>> 90f5229e
             raise Exception("Must enter name of calling script for footnote")
         self.script_name = scriptname
 
@@ -626,11 +577,7 @@
 
         return axlist
 
-<<<<<<< HEAD
-    def add_page(self):
-=======
     def add_page(self):  # pragma: no cover
->>>>>>> 90f5229e
         ax = self.fig.add_axes(
             [0, 0, 1, 1],
             zorder=1000,
